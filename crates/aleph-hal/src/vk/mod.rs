--- conflicted
+++ resolved
@@ -5,16 +5,13 @@
 pub mod descriptor;
 pub mod device;
 pub mod image;
-pub mod pipeline;
+pub mod swapchain;
 
 pub use crate::vk::{
     allocator::MemoryAllocator,
     command::CommandBuffer,
-<<<<<<< HEAD
-    context::{Context, Device, Instance, Queue, Surface, Swapchain, SwapchainInfo, Frame},
-=======
->>>>>>> 34b4c75f
     descriptor::DescriptorAllocator,
+    swapchain::{Frame, Swapchain, SwapchainInfo},
     image::{Image, ImageInfo},
     context::Context,
     device::Device,
