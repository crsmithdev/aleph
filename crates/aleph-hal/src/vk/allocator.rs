--- conflicted
+++ resolved
@@ -22,11 +22,7 @@
         let allocator = gavk::Allocator::new(&gavk::AllocatorCreateDesc {
             instance: instance.inner.clone(),
             physical_device: device.physical_device,
-<<<<<<< HEAD
-            device: device.inner.clone(),
-=======
             device: device.handle.clone(),
->>>>>>> 34b4c75f
             buffer_device_address: true,
             debug_settings: ga::AllocatorDebugSettings::default(),
             allocation_sizes: ga::AllocationSizes::default(),
@@ -39,11 +35,7 @@
     }
 
     pub fn allocate_buffer(&self, buffer: vk::Buffer, info: BufferInfo) -> Result<Allocation> {
-<<<<<<< HEAD
-        let requirements = unsafe { self.device.inner.get_buffer_memory_requirements(buffer) };
-=======
         let requirements = unsafe { self.device.handle.get_buffer_memory_requirements(buffer) };
->>>>>>> 34b4c75f
 
         let mut allocator = self
             .inner
@@ -59,11 +51,7 @@
 
         unsafe {
             self.device
-<<<<<<< HEAD
-                .inner
-=======
                 .handle
->>>>>>> 34b4c75f
                 .bind_buffer_memory(buffer, allocation.memory(), allocation.offset())
         }?;
 
