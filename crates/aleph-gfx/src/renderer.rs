use {
    crate::ui::UiRenderer,
    aleph_hal::{
        vk::{
            descriptor::DescriptorAllocator,
            image::{Image, ImageInfo},
            CommandBuffer,
        },
        Context,
        Frame,
    },
    anyhow::Result,
    ash::vk::{self, Extent3D},
    nalgebra_glm as glm,
    std::{ffi, fmt, mem, sync::Arc},
};

macro_rules! c_str {
    ($lit:expr) => {
        unsafe { ffi::CStr::from_ptr(concat!($lit, "\0").as_ptr() as *const core::ffi::c_char) }
    };
}

struct ComputePushConstants {
    data1: glm::Vec4,
    data2: glm::Vec4,
    data3: glm::Vec4,
    data4: glm::Vec4,
}

struct ComputeEffect {
    name: String,
    pipeline: vk::Pipeline,
    layout: vk::PipelineLayout,
    data: ComputePushConstants,
}

#[allow(dead_code)]
struct GraphicsRenderer {
    descriptor_allocator: Arc<DescriptorAllocator>,
    draw_image: Image,
    depth_image: Image,
    draw_image_descriptors: vk::DescriptorSet,
    draw_image_layout: vk::DescriptorSetLayout,
    background_effect: ComputeEffect,
    triangle_pipeline: vk::Pipeline,
}

impl GraphicsRenderer {
    pub fn new(context: &Context) -> Result<Self> {
        let descriptor_allocator = Arc::new(DescriptorAllocator::new(
            context.device(),
            &[vk::DescriptorPoolSize {
                ty: vk::DescriptorType::STORAGE_IMAGE,
                descriptor_count: 1,
            }],
            10,
        )?);
        log::info!("Created descriptor allocator: {:?}", &descriptor_allocator);

        let draw_image = Self::create_draw_image(context)?;
        let (desc_layout, desc_sets) = Self::create_descriptors(context, &descriptor_allocator, &draw_image)?;
        let (gradient_pipeline_layout, gradient_pipeline) = Self::create_gradient_pipeline(context, desc_layout)?;

        Ok(Self {
            descriptor_allocator,
            draw_image,
            draw_image_descriptors: desc_sets,
            draw_image_layout: desc_layout,
            gradient_pipeline,
            gradient_pipeline_layout,
        })
    }

    fn create_draw_image(context: &Context) -> Result<Image> {
        let extent = context.swapchain().extent();
<<<<<<< HEAD
        let q = context.queue();
        let h = q.handle();
        let draw_image = context.allocator().allocate_image(&ImageInfo {
            allocator: context.allocator().clone(),
=======
        let draw_image = Image::new(&ImageInfo {
            allocator: context.memory_allocator(),
>>>>>>> 34b4c75f
            width: extent.width as usize,
            height: extent.height as usize,
            format: vk::Format::R16G16B16A16_SFLOAT,
            aspects: vk::ImageAspectFlags::COLOR,
            usage: vk::ImageUsageFlags::COLOR_ATTACHMENT
                | vk::ImageUsageFlags::TRANSFER_DST
                | vk::ImageUsageFlags::TRANSFER_SRC
                | vk::ImageUsageFlags::STORAGE,
        })?;
<<<<<<< HEAD
        let depth_image = context.allocator().allocate_image(&ImageInfo {
            allocator: context.allocator().clone(),
            width: extent.width as usize,
            height: extent.height as usize,
            format: vk::Format::D32_SFLOAT,
            aspects: vk::ImageAspectFlags::DEPTH,
            usage: vk::ImageUsageFlags::DEPTH_STENCIL_ATTACHMENT,
        })?;
        let descriptor_allocator = Arc::new(DescriptorAllocator::new(
            context.device().handle(),
            &[vk::DescriptorPoolSize {
                ty: vk::DescriptorType::STORAGE_IMAGE,
                descriptor_count: 1,
            }],
            10,
        )?);
        log::info!("Created descriptor allocator: {:?}", &descriptor_allocator);
=======
        Ok(draw_image)
    }
>>>>>>> 34b4c75f

    fn create_descriptors(context: &Context, descriptor_allocator: &Arc<DescriptorAllocator>, draw_image: &Image) -> Result<(vk::DescriptorSetLayout, vk::DescriptorSet), anyhow::Error> {
        let desc_bindings = &[vk::DescriptorSetLayoutBinding::default()
            .binding(0)
            .stage_flags(vk::ShaderStageFlags::COMPUTE)
            .descriptor_type(vk::DescriptorType::STORAGE_IMAGE)
            .descriptor_count(1)];
        let desc_layout = context.create_descriptor_set_layout(
            desc_bindings,
            vk::DescriptorSetLayoutCreateFlags::empty(),
        )?;
        let desc_sets = descriptor_allocator.allocate(&desc_layout)?;
        let image_info = &[vk::DescriptorImageInfo::default()
            .image_layout(vk::ImageLayout::GENERAL)
            .image_view(draw_image.view)];
        let image_write = &[vk::WriteDescriptorSet::default()
            .dst_binding(0)
            .dst_set(desc_sets)
            .descriptor_count(1)
            .descriptor_type(vk::DescriptorType::STORAGE_IMAGE)
            .image_info(image_info)];
        context.update_descriptor_sets(image_write, &[]);
        Ok((desc_layout, desc_sets))
    }

<<<<<<< HEAD
        let background_effect = Self::init_background_pipelines(context, desc_layout)?;
        let triangle_pipeline = Self::init_triangle_pipeline(context)?;

        Ok(Self {
            context: context.clone(),
            descriptor_allocator,
            depth_image,
            draw_image,
            triangle_pipeline,
            draw_image_descriptors: desc_sets,
            draw_image_layout: desc_layout,
            background_effect,
        })
    }

    fn init_triangle_pipeline(context: &Context) -> Result<vk::Pipeline> {
        let frag_shader = context.load_shader("./shaders/triangle.frag.spv")?;
        let frag_module = vk::PipelineShaderStageCreateInfo::default()
            .stage(vk::ShaderStageFlags::FRAGMENT)
            .name(c_str!("main"))
            .module(frag_shader);
        let vertex_shader = context.load_shader("./shaders/triangle.vert.spv")?;
        let vertex_module = vk::PipelineShaderStageCreateInfo::default()
            .stage(vk::ShaderStageFlags::VERTEX)
            .name(c_str!("main"))
            .module(vertex_shader);
        let shader_info = &[vertex_module, frag_module];

        let viewport_state = vk::PipelineViewportStateCreateInfo::default()
            .viewport_count(1)
            .scissor_count(1);
        let input_state = vk::PipelineInputAssemblyStateCreateInfo::default()
            .topology(vk::PrimitiveTopology::TRIANGLE_LIST)
            .primitive_restart_enable(false);
        let raster_state = vk::PipelineRasterizationStateCreateInfo::default()
            .polygon_mode(vk::PolygonMode::FILL)
            .cull_mode(vk::CullModeFlags::BACK)
            .front_face(vk::FrontFace::CLOCKWISE)
            .line_width(1.0);
        let multisample_state = vk::PipelineMultisampleStateCreateInfo::default()
            .rasterization_samples(vk::SampleCountFlags::TYPE_1)
            .sample_shading_enable(false)
            .min_sample_shading(1.0);
        let color_blend_attachment = &[vk::PipelineColorBlendAttachmentState::default()
            .color_write_mask(vk::ColorComponentFlags::RGBA)
            .blend_enable(false)];
        let color_blend_state =
            vk::PipelineColorBlendStateCreateInfo::default().attachments(color_blend_attachment);

        let depth_stencil = vk::PipelineDepthStencilStateCreateInfo::default()
            .depth_test_enable(false)
            .depth_compare_op(vk::CompareOp::NEVER)
            .max_depth_bounds(1.0);
        let dynamic_info = vk::PipelineDynamicStateCreateInfo::default()
            .dynamic_states(&[vk::DynamicState::VIEWPORT, vk::DynamicState::SCISSOR]);
        let vertex_input_state = vk::PipelineVertexInputStateCreateInfo::default();
        let color_attachment_formats = &[vk::Format::R16G16B16A16_SFLOAT];
        let depth_attachment = vk::Format::D32_SFLOAT;
        let mut render_info = vk::PipelineRenderingCreateInfo::default()
            .color_attachment_formats(color_attachment_formats)
            .depth_attachment_format(depth_attachment);

        let layout_info = vk::PipelineLayoutCreateInfo::default();
        let layout = unsafe {
            context
                .device()
                .handle()
                .create_pipeline_layout(&layout_info, None)?
        };
        let pipeline_info = &[vk::GraphicsPipelineCreateInfo::default()
            .stages(shader_info)
            .layout(layout)
            .input_assembly_state(&input_state)
            .rasterization_state(&raster_state)
            .multisample_state(&multisample_state)
            .color_blend_state(&color_blend_state)
            .depth_stencil_state(&depth_stencil)
            .dynamic_state(&dynamic_info)
            .viewport_state(&viewport_state)
            .vertex_input_state(&vertex_input_state)
            .push_next(&mut render_info)
            .subpass(0)];

        Ok(unsafe {
            context
                .device
                .handle()
                .create_graphics_pipelines(vk::PipelineCache::null(), pipeline_info, None)
                .map_err(|err| anyhow::anyhow!(err.1))
        }?[0])
    }

    fn init_background_pipelines(
        context: &Context,
        layout: vk::DescriptorSetLayout,
    ) -> Result<ComputeEffect> {
        let layouts = &[layout];
        let gradient_range = &[vk::PushConstantRange::default()
            .stage_flags(vk::ShaderStageFlags::COMPUTE)
            .size(mem::size_of::<ComputePushConstants>() as u32)];
        let gradient_layout_info = vk::PipelineLayoutCreateInfo::default()
            .set_layouts(layouts)
            .push_constant_ranges(gradient_range);
        let gradient_layout = unsafe {
=======
    fn create_gradient_pipeline(context: &Context, layout: vk::DescriptorSetLayout) -> Result<(vk::PipelineLayout, vk::Pipeline), anyhow::Error> {
        let shader = context.load_shader("shaders/gradient.spv")?;
        let layouts = &[layout];
            let pipeline_layout_info = vk::PipelineLayoutCreateInfo::default().set_layouts(layouts);
        let gradient_pipeline_layout = unsafe {
>>>>>>> 34b4c75f
            context
                .device()
                .handle()
                .create_pipeline_layout(&gradient_layout_info, None)
        }?;

        let gradient_shader_module = context.load_shader("./shaders/gradient.comp.spv")?;
        let gradient_shader = vk::PipelineShaderStageCreateInfo::default()
            .stage(vk::ShaderStageFlags::COMPUTE)
<<<<<<< HEAD
            .name(c_str!("main"))
            .module(gradient_shader_module);

        let gradient_pipeline_info = &[vk::ComputePipelineCreateInfo::default()
            .layout(gradient_layout)
            .stage(gradient_shader)];

=======
            .name(name.as_c_str())
            .module(shader);
        let pipeline_info = &[vk::ComputePipelineCreateInfo::default()
            .layout(gradient_pipeline_layout)
            .stage(stage_info)];
>>>>>>> 34b4c75f
        let gradient_pipeline = unsafe {
            context
                .device()
                .handle()
                .create_compute_pipelines(vk::PipelineCache::null(), gradient_pipeline_info, None)
                .map_err(|err| anyhow::anyhow!(err.1))
        }?[0];
<<<<<<< HEAD
        let gradient_effect = ComputeEffect {
            name: "gradient".to_string(),
            pipeline: gradient_pipeline,
            layout: gradient_layout,
            data: ComputePushConstants {
                data1: glm::vec4(1.0, 0.0, 0.0, 1.0),
                data2: glm::vec4(0.0, 0.0, 1.0, 1.0),
                data3: glm::vec4(0.0, 0.0, 0.0, 0.0),
                data4: glm::vec4(0.0, 0.0, 0.0, 0.0),
            },
        };

        unsafe {
            context
                .device()
                .handle()
                .destroy_shader_module(gradient_shader_module, None)
        };
        Ok(gradient_effect)
    }

    // fn draw_geometry(&self, cmd: &CommandBuffer) -> Result<()> {
    //     let extent = Extent2D {
    //         width: self.draw_image.extent.width,
    //         height: self.draw_image.extent.height,
    //     };
    //     let color_attachment = [vk::RenderingAttachmentInfo::default()
    //         .image_view(self.draw_image.view)
    //         .image_layout(vk::ImageLayout::COLOR_ATTACHMENT_OPTIMAL)];
    //     let depth_attachment = vk::RenderingAttachmentInfo::default()
    //         .image_view(self.depth_image.view)
    //         .image_layout(vk::ImageLayout::DEPTH_ATTACHMENT_OPTIMAL);
    //     let render_area = vk::Rect2D::default().extent(extent);
    //     let render_info = vk::RenderingInfo::default()
    //         .render_area(render_area)
    //         .color_attachments(&color_attachment)
    //         .depth_attachment(&depth_attachment).layer_count(1);

    //     let viewport = [vk::Viewport::default()
    //         .x(0.0)
    //         .y(0.0)
    //         .width(extent.width as f32)
    //         .height(extent.height as f32)
    //         .min_depth(0.0)
    //         .max_depth(1.0)];
    //     let scissor = [vk::Rect2D::default()
    //         .extent(extent)
    //         .offset(vk::Offset2D::default())];

    //     unsafe {
    //         cmd.begin_rendering2(&color_attachment, Some(&depth_attachment), extent)?;
    //         self.context.device.handle().cmd_bind_pipeline(
    //             **cmd,
    //             vk::PipelineBindPoint::GRAPHICS,
    //             self.triangle_pipeline,
    //         );
    //         self.context.device.handle().cmd_set_viewport(**cmd, 0, &viewport);
    //         self.context.device.handle().cmd_set_scissor(**cmd, 0, &scissor);
    //         self.context.device.handle().cmd_draw(**cmd, 3, 1, 0, 0);
    //         self.context.device.handle().cmd_end_rendering(**cmd);
    //     };

    //     Ok(())
    // }

    pub fn render(&mut self, command_buffer: &CommandBuffer) -> Result<()> {
        let context = &self.context;
        let swapchain_extent = context.swapchain().extent().into();
        let swapchain_image = context.swapchain().current_image();
=======
        Ok((gradient_pipeline_layout, gradient_pipeline))
    }

    pub fn render(
        &mut self,
        context: &Context,
        command_buffer: &CommandBuffer,
        swapchain_image: &vk::Image,
    ) -> Result<()> {
        // let context = &self.context;
        let swapchain_extent = context.swapchain().extent();
        let draw_image_extent = self.draw_image.extent;
>>>>>>> 34b4c75f
        let draw_image = self.draw_image.inner;


        let draw_extent = Extent3D {
            width: draw_image_extent.width.min(swapchain_extent.width),
            height: draw_image_extent.height.min(swapchain_extent.height),
            depth: 1,
        };
        log::debug!("Render (low) swapchain extent: {:?}", context.swapchain().extent());
        log::debug!("Render (low) swapchain: {:?}", context.swapchain());
        log::debug!("Render (low) draw_extent: {:?}", draw_extent);
        context.transition_image(
        
        
            command_buffer,
            draw_image,
            vk::ImageLayout::UNDEFINED,
            vk::ImageLayout::GENERAL,
        );

<<<<<<< HEAD
        self.draw_background(command_buffer);
        // self.draw_geometry(command_buffer)?;
=======
        self.render_background(context, command_buffer);
>>>>>>> 34b4c75f

        context.transition_image(
            command_buffer,
            draw_image,
            vk::ImageLayout::GENERAL,
            vk::ImageLayout::COLOR_ATTACHMENT_OPTIMAL,
        );

        self.context.transition_image(
            command_buffer,
            draw_image,
            vk::ImageLayout::COLOR_ATTACHMENT_OPTIMAL,
            vk::ImageLayout::TRANSFER_SRC_OPTIMAL,
        );
        context.transition_image(
            command_buffer,
            swapchain_image,
            vk::ImageLayout::UNDEFINED,
            vk::ImageLayout::TRANSFER_DST_OPTIMAL,
        );
        context.copy_image(
            command_buffer,
            draw_image,
            swapchain_image,
            draw_extent,
            swapchain_extent.into(),
        );
<<<<<<< HEAD
=======
        context.transition_image(
            command_buffer,
            *swapchain_image,
            vk::ImageLayout::TRANSFER_DST_OPTIMAL,
            vk::ImageLayout::PRESENT_SRC_KHR,
        );
>>>>>>> 34b4c75f

        Ok(())
    }

<<<<<<< HEAD
    fn draw_background(&self, cmd: &CommandBuffer) {
        let device = self.context.device().handle();
        let descriptors = &[self.draw_image_descriptors];
        let effect = &self.background_effect;
        let extent = self.draw_image.extent;

        unsafe {
            device.cmd_bind_pipeline(cmd.inner, vk::PipelineBindPoint::COMPUTE, effect.pipeline);
=======
    fn render_background(&self, context: &Context, cmd: &CommandBuffer) {
        let device = context.device();

        unsafe {
            device.cmd_bind_pipeline(
                cmd.handle(),
                vk::PipelineBindPoint::COMPUTE,
                self.gradient_pipeline,
            );

            let extent = self.draw_image.extent;
            let descriptors = &[self.draw_image_descriptors];
>>>>>>> 34b4c75f
            device.cmd_bind_descriptor_sets(
                cmd.handle(),
                vk::PipelineBindPoint::COMPUTE,
                effect.layout,
                0,
                descriptors,
                &[],
            );
            let bytes = std::slice::from_raw_parts(
                &effect.data as *const ComputePushConstants as *const u8,
                size_of::<ComputePushConstants>(),
            );

<<<<<<< HEAD
            device.cmd_push_constants(
                cmd.inner,
                effect.layout,
                vk::ShaderStageFlags::COMPUTE,
                0,
                bytes,
=======
            device.cmd_dispatch(
                cmd.handle(),
                f32::ceil(extent.width as f32 / 16.0) as u32,
                f32::ceil(extent.height as f32 / 16.0) as u32,
                1,
>>>>>>> 34b4c75f
            );

            let group_x = (extent.width as f32 / 16.0).ceil() as u32;
            let group_y = (extent.height as f32 / 16.0).ceil() as u32;
            let group_z = 1;
            device.cmd_dispatch(cmd.inner, group_x, group_y, group_z);
        }

        // unsafe {
        // device.cmd_bind_pipeline(
        //     cmd.inner,
        //     vk::PipelineBindPoint::COMPUTE,
        //     self.gradient_pipeline,
        // );

        // let extent = self.draw_image.extent;
        // let descriptors = &[self.draw_image_descriptors];
        // device.cmd_bind_descriptor_sets(
        //     cmd.inner,
        //     vk::PipelineBindPoint::COMPUTE,
        //     self.gradient_pipeline_layout,
        //     0,
        //     descriptors,
        //     &[],
        // );

        // device.cmd_dispatch(
        //     cmd.inner,
        //     f32::ceil(extent.width as f32 / 16.0) as u32,
        //     f32::ceil(extent.height as f32 / 16.0) as u32,
        //     1,
        // );
        // };
    }
}




#[allow(dead_code)]
pub struct Renderer {
    context: Context,
    frames: Vec<Frame>,
    graphics: GraphicsRenderer,
    ui: UiRenderer,
    rebuild_swapchain: bool,
    current_frame: usize,
}

impl fmt::Debug for Renderer {
    fn fmt(&self, f: &mut fmt::Formatter<'_>) -> std::fmt::Result {
        f.debug_struct("Renderer").finish_non_exhaustive()
    }
}

impl Renderer {
    pub fn new(context: Context) -> Result<Self> {
        let graphics = GraphicsRenderer::new(&context)?;
        let ui = UiRenderer::new(&context)?;
        let frames = Self::init_frames(&context)?;

        Ok(Self {
            context,
            frames,
            graphics,
            ui,
            current_frame: 0,
            rebuild_swapchain: false,
        })
    }

    pub fn ui_mut(&mut self) -> &mut UiRenderer {
        &mut self.ui
    }

    fn init_frames(context: &Context) -> Result<Vec<Frame>> {
        (0..context.swapchain().image_views().len())
            .map(|_| {
                let command_pool = context.create_command_pool()?;
                let command_buffer = context.create_command_buffer(command_pool)?;

                Ok(Frame {
                    swapchain_semaphore: context.create_semaphore()?,
                    render_semaphore: context.create_semaphore()?,
                    fence: context.create_fence_signaled()?,
                    command_pool,
                    command_buffer,
                })
            })
            .collect()
    }

    pub fn handle_event(&mut self, event: &winit::event::Event<()>) {
        // self.ui.handle_event(event.clone());
    }

    pub fn rebuild_swapchain(&mut self) -> Result<()> {
        log::info!("Context started rebuilding swapchain");
        self.context.rebuild_swapchain()?;
        self.frames = Self::init_frames(&self.context)?;
        // self.graphics.draw_image = GraphicsRenderer::create_draw_image(&self.context)?;
        self.rebuild_swapchain = false;
        log::info!("Context finished rebuilding swapchain");
        
        Ok(())
    }

    pub fn render(&mut self) -> Result<()> {
<<<<<<< HEAD
        let context = &mut self.context;
        let Frame {
            fence,
            command_buffer,
            render_semaphore,
            swapchain_semaphore,
            ..
        } = &self.frames[self.current_frame % self.frames.len()];

        if self.rebuild_swapchain {
            context.rebuild_swapchain()?; // }  in.nself.rebuild_swapchain {
            self.rebuild_swapchain = false;
=======
        log::debug!("Render(high) swapchain extent: {:?}", self.context.swapchain().extent());
        log::debug!("Render (high) swapchain: {:?}", self.context.swapchain());
        
        if self.rebuild_swapchain {
            self.rebuild_swapchain()?;
>>>>>>> 34b4c75f
            return Ok(());
        }
        let context = &mut self.context;
        let frame = &self.frames[self.current_frame % self.frames.len()];

        context.wait_for_fence(*fence)?;
        let (image_index, rebuild) = context.swapchain_mut().next_image(*swapchain_semaphore)?;
        let swapchain_image = context.swapchain.images()[image_index as usize]; //mut().current_image();
        self.rebuild_swapchain = rebuild;

        context.reset_fence(*fence)?;
        command_buffer.reset()?;
        command_buffer.begin()?;

<<<<<<< HEAD
        self.graphics.render(command_buffer)?;
        self.ui.render(command_buffer)?;
        context.transition_image(
            command_buffer,
            swapchain_image,
            vk::ImageLayout::UNDEFINED,
            vk::ImageLayout::PRESENT_SRC_KHR,
        );
        command_buffer.end()?;
        command_buffer.submit(swapchain_semaphore, render_semaphore, *fence)?;
=======
        self.graphics.render(context, command_buffer, &swapchain_image)?;
        self.ui.render(context, command_buffer, &swapchain_image_view)?;

        command_buffer.end()?;
        command_buffer.submit(swapchain_semaphore, render_semaphore, fence)?;
>>>>>>> 34b4c75f
        let rebuild = self
            .context
            .swapchain_mut()
            .present(&[*render_semaphore], &[image_index])?;

        self.rebuild_swapchain |= rebuild;
        self.current_frame = self.current_frame.wrapping_add(1);
        self.rebuild_swapchain |= rebuild;

        Ok(())
    }
}<|MERGE_RESOLUTION|>--- conflicted
+++ resolved
@@ -11,39 +11,17 @@
     },
     anyhow::Result,
     ash::vk::{self, Extent3D},
-    nalgebra_glm as glm,
-    std::{ffi, fmt, mem, sync::Arc},
+    std::{fmt, sync::Arc},
 };
-
-macro_rules! c_str {
-    ($lit:expr) => {
-        unsafe { ffi::CStr::from_ptr(concat!($lit, "\0").as_ptr() as *const core::ffi::c_char) }
-    };
-}
-
-struct ComputePushConstants {
-    data1: glm::Vec4,
-    data2: glm::Vec4,
-    data3: glm::Vec4,
-    data4: glm::Vec4,
-}
-
-struct ComputeEffect {
-    name: String,
-    pipeline: vk::Pipeline,
-    layout: vk::PipelineLayout,
-    data: ComputePushConstants,
-}
 
 #[allow(dead_code)]
 struct GraphicsRenderer {
     descriptor_allocator: Arc<DescriptorAllocator>,
     draw_image: Image,
-    depth_image: Image,
     draw_image_descriptors: vk::DescriptorSet,
     draw_image_layout: vk::DescriptorSetLayout,
-    background_effect: ComputeEffect,
-    triangle_pipeline: vk::Pipeline,
+    gradient_pipeline: vk::Pipeline,
+    gradient_pipeline_layout: vk::PipelineLayout,
 }
 
 impl GraphicsRenderer {
@@ -74,46 +52,18 @@
 
     fn create_draw_image(context: &Context) -> Result<Image> {
         let extent = context.swapchain().extent();
-<<<<<<< HEAD
-        let q = context.queue();
-        let h = q.handle();
-        let draw_image = context.allocator().allocate_image(&ImageInfo {
-            allocator: context.allocator().clone(),
-=======
         let draw_image = Image::new(&ImageInfo {
             allocator: context.memory_allocator(),
->>>>>>> 34b4c75f
             width: extent.width as usize,
             height: extent.height as usize,
             format: vk::Format::R16G16B16A16_SFLOAT,
-            aspects: vk::ImageAspectFlags::COLOR,
             usage: vk::ImageUsageFlags::COLOR_ATTACHMENT
                 | vk::ImageUsageFlags::TRANSFER_DST
                 | vk::ImageUsageFlags::TRANSFER_SRC
                 | vk::ImageUsageFlags::STORAGE,
         })?;
-<<<<<<< HEAD
-        let depth_image = context.allocator().allocate_image(&ImageInfo {
-            allocator: context.allocator().clone(),
-            width: extent.width as usize,
-            height: extent.height as usize,
-            format: vk::Format::D32_SFLOAT,
-            aspects: vk::ImageAspectFlags::DEPTH,
-            usage: vk::ImageUsageFlags::DEPTH_STENCIL_ATTACHMENT,
-        })?;
-        let descriptor_allocator = Arc::new(DescriptorAllocator::new(
-            context.device().handle(),
-            &[vk::DescriptorPoolSize {
-                ty: vk::DescriptorType::STORAGE_IMAGE,
-                descriptor_count: 1,
-            }],
-            10,
-        )?);
-        log::info!("Created descriptor allocator: {:?}", &descriptor_allocator);
-=======
         Ok(draw_image)
     }
->>>>>>> 34b4c75f
 
     fn create_descriptors(context: &Context, descriptor_allocator: &Arc<DescriptorAllocator>, draw_image: &Image) -> Result<(vk::DescriptorSetLayout, vk::DescriptorSet), anyhow::Error> {
         let desc_bindings = &[vk::DescriptorSetLayoutBinding::default()
@@ -139,220 +89,29 @@
         Ok((desc_layout, desc_sets))
     }
 
-<<<<<<< HEAD
-        let background_effect = Self::init_background_pipelines(context, desc_layout)?;
-        let triangle_pipeline = Self::init_triangle_pipeline(context)?;
-
-        Ok(Self {
-            context: context.clone(),
-            descriptor_allocator,
-            depth_image,
-            draw_image,
-            triangle_pipeline,
-            draw_image_descriptors: desc_sets,
-            draw_image_layout: desc_layout,
-            background_effect,
-        })
-    }
-
-    fn init_triangle_pipeline(context: &Context) -> Result<vk::Pipeline> {
-        let frag_shader = context.load_shader("./shaders/triangle.frag.spv")?;
-        let frag_module = vk::PipelineShaderStageCreateInfo::default()
-            .stage(vk::ShaderStageFlags::FRAGMENT)
-            .name(c_str!("main"))
-            .module(frag_shader);
-        let vertex_shader = context.load_shader("./shaders/triangle.vert.spv")?;
-        let vertex_module = vk::PipelineShaderStageCreateInfo::default()
-            .stage(vk::ShaderStageFlags::VERTEX)
-            .name(c_str!("main"))
-            .module(vertex_shader);
-        let shader_info = &[vertex_module, frag_module];
-
-        let viewport_state = vk::PipelineViewportStateCreateInfo::default()
-            .viewport_count(1)
-            .scissor_count(1);
-        let input_state = vk::PipelineInputAssemblyStateCreateInfo::default()
-            .topology(vk::PrimitiveTopology::TRIANGLE_LIST)
-            .primitive_restart_enable(false);
-        let raster_state = vk::PipelineRasterizationStateCreateInfo::default()
-            .polygon_mode(vk::PolygonMode::FILL)
-            .cull_mode(vk::CullModeFlags::BACK)
-            .front_face(vk::FrontFace::CLOCKWISE)
-            .line_width(1.0);
-        let multisample_state = vk::PipelineMultisampleStateCreateInfo::default()
-            .rasterization_samples(vk::SampleCountFlags::TYPE_1)
-            .sample_shading_enable(false)
-            .min_sample_shading(1.0);
-        let color_blend_attachment = &[vk::PipelineColorBlendAttachmentState::default()
-            .color_write_mask(vk::ColorComponentFlags::RGBA)
-            .blend_enable(false)];
-        let color_blend_state =
-            vk::PipelineColorBlendStateCreateInfo::default().attachments(color_blend_attachment);
-
-        let depth_stencil = vk::PipelineDepthStencilStateCreateInfo::default()
-            .depth_test_enable(false)
-            .depth_compare_op(vk::CompareOp::NEVER)
-            .max_depth_bounds(1.0);
-        let dynamic_info = vk::PipelineDynamicStateCreateInfo::default()
-            .dynamic_states(&[vk::DynamicState::VIEWPORT, vk::DynamicState::SCISSOR]);
-        let vertex_input_state = vk::PipelineVertexInputStateCreateInfo::default();
-        let color_attachment_formats = &[vk::Format::R16G16B16A16_SFLOAT];
-        let depth_attachment = vk::Format::D32_SFLOAT;
-        let mut render_info = vk::PipelineRenderingCreateInfo::default()
-            .color_attachment_formats(color_attachment_formats)
-            .depth_attachment_format(depth_attachment);
-
-        let layout_info = vk::PipelineLayoutCreateInfo::default();
-        let layout = unsafe {
-            context
-                .device()
-                .handle()
-                .create_pipeline_layout(&layout_info, None)?
-        };
-        let pipeline_info = &[vk::GraphicsPipelineCreateInfo::default()
-            .stages(shader_info)
-            .layout(layout)
-            .input_assembly_state(&input_state)
-            .rasterization_state(&raster_state)
-            .multisample_state(&multisample_state)
-            .color_blend_state(&color_blend_state)
-            .depth_stencil_state(&depth_stencil)
-            .dynamic_state(&dynamic_info)
-            .viewport_state(&viewport_state)
-            .vertex_input_state(&vertex_input_state)
-            .push_next(&mut render_info)
-            .subpass(0)];
-
-        Ok(unsafe {
-            context
-                .device
-                .handle()
-                .create_graphics_pipelines(vk::PipelineCache::null(), pipeline_info, None)
-                .map_err(|err| anyhow::anyhow!(err.1))
-        }?[0])
-    }
-
-    fn init_background_pipelines(
-        context: &Context,
-        layout: vk::DescriptorSetLayout,
-    ) -> Result<ComputeEffect> {
-        let layouts = &[layout];
-        let gradient_range = &[vk::PushConstantRange::default()
-            .stage_flags(vk::ShaderStageFlags::COMPUTE)
-            .size(mem::size_of::<ComputePushConstants>() as u32)];
-        let gradient_layout_info = vk::PipelineLayoutCreateInfo::default()
-            .set_layouts(layouts)
-            .push_constant_ranges(gradient_range);
-        let gradient_layout = unsafe {
-=======
     fn create_gradient_pipeline(context: &Context, layout: vk::DescriptorSetLayout) -> Result<(vk::PipelineLayout, vk::Pipeline), anyhow::Error> {
         let shader = context.load_shader("shaders/gradient.spv")?;
         let layouts = &[layout];
             let pipeline_layout_info = vk::PipelineLayoutCreateInfo::default().set_layouts(layouts);
         let gradient_pipeline_layout = unsafe {
->>>>>>> 34b4c75f
             context
                 .device()
-                .handle()
-                .create_pipeline_layout(&gradient_layout_info, None)
+                .create_pipeline_layout(&pipeline_layout_info, None)
         }?;
-
-        let gradient_shader_module = context.load_shader("./shaders/gradient.comp.spv")?;
-        let gradient_shader = vk::PipelineShaderStageCreateInfo::default()
+        let name = std::ffi::CString::new("main").unwrap();
+        let stage_info = vk::PipelineShaderStageCreateInfo::default()
             .stage(vk::ShaderStageFlags::COMPUTE)
-<<<<<<< HEAD
-            .name(c_str!("main"))
-            .module(gradient_shader_module);
-
-        let gradient_pipeline_info = &[vk::ComputePipelineCreateInfo::default()
-            .layout(gradient_layout)
-            .stage(gradient_shader)];
-
-=======
             .name(name.as_c_str())
             .module(shader);
         let pipeline_info = &[vk::ComputePipelineCreateInfo::default()
             .layout(gradient_pipeline_layout)
             .stage(stage_info)];
->>>>>>> 34b4c75f
         let gradient_pipeline = unsafe {
             context
                 .device()
-                .handle()
-                .create_compute_pipelines(vk::PipelineCache::null(), gradient_pipeline_info, None)
+                .create_compute_pipelines(vk::PipelineCache::null(), pipeline_info, None)
                 .map_err(|err| anyhow::anyhow!(err.1))
         }?[0];
-<<<<<<< HEAD
-        let gradient_effect = ComputeEffect {
-            name: "gradient".to_string(),
-            pipeline: gradient_pipeline,
-            layout: gradient_layout,
-            data: ComputePushConstants {
-                data1: glm::vec4(1.0, 0.0, 0.0, 1.0),
-                data2: glm::vec4(0.0, 0.0, 1.0, 1.0),
-                data3: glm::vec4(0.0, 0.0, 0.0, 0.0),
-                data4: glm::vec4(0.0, 0.0, 0.0, 0.0),
-            },
-        };
-
-        unsafe {
-            context
-                .device()
-                .handle()
-                .destroy_shader_module(gradient_shader_module, None)
-        };
-        Ok(gradient_effect)
-    }
-
-    // fn draw_geometry(&self, cmd: &CommandBuffer) -> Result<()> {
-    //     let extent = Extent2D {
-    //         width: self.draw_image.extent.width,
-    //         height: self.draw_image.extent.height,
-    //     };
-    //     let color_attachment = [vk::RenderingAttachmentInfo::default()
-    //         .image_view(self.draw_image.view)
-    //         .image_layout(vk::ImageLayout::COLOR_ATTACHMENT_OPTIMAL)];
-    //     let depth_attachment = vk::RenderingAttachmentInfo::default()
-    //         .image_view(self.depth_image.view)
-    //         .image_layout(vk::ImageLayout::DEPTH_ATTACHMENT_OPTIMAL);
-    //     let render_area = vk::Rect2D::default().extent(extent);
-    //     let render_info = vk::RenderingInfo::default()
-    //         .render_area(render_area)
-    //         .color_attachments(&color_attachment)
-    //         .depth_attachment(&depth_attachment).layer_count(1);
-
-    //     let viewport = [vk::Viewport::default()
-    //         .x(0.0)
-    //         .y(0.0)
-    //         .width(extent.width as f32)
-    //         .height(extent.height as f32)
-    //         .min_depth(0.0)
-    //         .max_depth(1.0)];
-    //     let scissor = [vk::Rect2D::default()
-    //         .extent(extent)
-    //         .offset(vk::Offset2D::default())];
-
-    //     unsafe {
-    //         cmd.begin_rendering2(&color_attachment, Some(&depth_attachment), extent)?;
-    //         self.context.device.handle().cmd_bind_pipeline(
-    //             **cmd,
-    //             vk::PipelineBindPoint::GRAPHICS,
-    //             self.triangle_pipeline,
-    //         );
-    //         self.context.device.handle().cmd_set_viewport(**cmd, 0, &viewport);
-    //         self.context.device.handle().cmd_set_scissor(**cmd, 0, &scissor);
-    //         self.context.device.handle().cmd_draw(**cmd, 3, 1, 0, 0);
-    //         self.context.device.handle().cmd_end_rendering(**cmd);
-    //     };
-
-    //     Ok(())
-    // }
-
-    pub fn render(&mut self, command_buffer: &CommandBuffer) -> Result<()> {
-        let context = &self.context;
-        let swapchain_extent = context.swapchain().extent().into();
-        let swapchain_image = context.swapchain().current_image();
-=======
         Ok((gradient_pipeline_layout, gradient_pipeline))
     }
 
@@ -365,7 +124,6 @@
         // let context = &self.context;
         let swapchain_extent = context.swapchain().extent();
         let draw_image_extent = self.draw_image.extent;
->>>>>>> 34b4c75f
         let draw_image = self.draw_image.inner;
 
 
@@ -386,62 +144,37 @@
             vk::ImageLayout::GENERAL,
         );
 
-<<<<<<< HEAD
-        self.draw_background(command_buffer);
-        // self.draw_geometry(command_buffer)?;
-=======
         self.render_background(context, command_buffer);
->>>>>>> 34b4c75f
 
         context.transition_image(
             command_buffer,
             draw_image,
             vk::ImageLayout::GENERAL,
-            vk::ImageLayout::COLOR_ATTACHMENT_OPTIMAL,
-        );
-
-        self.context.transition_image(
-            command_buffer,
-            draw_image,
-            vk::ImageLayout::COLOR_ATTACHMENT_OPTIMAL,
             vk::ImageLayout::TRANSFER_SRC_OPTIMAL,
         );
         context.transition_image(
             command_buffer,
-            swapchain_image,
+            *swapchain_image,
             vk::ImageLayout::UNDEFINED,
             vk::ImageLayout::TRANSFER_DST_OPTIMAL,
         );
         context.copy_image(
             command_buffer,
             draw_image,
-            swapchain_image,
+            *swapchain_image,
             draw_extent,
             swapchain_extent.into(),
         );
-<<<<<<< HEAD
-=======
         context.transition_image(
             command_buffer,
             *swapchain_image,
             vk::ImageLayout::TRANSFER_DST_OPTIMAL,
             vk::ImageLayout::PRESENT_SRC_KHR,
         );
->>>>>>> 34b4c75f
 
         Ok(())
     }
 
-<<<<<<< HEAD
-    fn draw_background(&self, cmd: &CommandBuffer) {
-        let device = self.context.device().handle();
-        let descriptors = &[self.draw_image_descriptors];
-        let effect = &self.background_effect;
-        let extent = self.draw_image.extent;
-
-        unsafe {
-            device.cmd_bind_pipeline(cmd.inner, vk::PipelineBindPoint::COMPUTE, effect.pipeline);
-=======
     fn render_background(&self, context: &Context, cmd: &CommandBuffer) {
         let device = context.device();
 
@@ -454,67 +187,22 @@
 
             let extent = self.draw_image.extent;
             let descriptors = &[self.draw_image_descriptors];
->>>>>>> 34b4c75f
             device.cmd_bind_descriptor_sets(
                 cmd.handle(),
                 vk::PipelineBindPoint::COMPUTE,
-                effect.layout,
+                self.gradient_pipeline_layout,
                 0,
                 descriptors,
                 &[],
             );
-            let bytes = std::slice::from_raw_parts(
-                &effect.data as *const ComputePushConstants as *const u8,
-                size_of::<ComputePushConstants>(),
-            );
-
-<<<<<<< HEAD
-            device.cmd_push_constants(
-                cmd.inner,
-                effect.layout,
-                vk::ShaderStageFlags::COMPUTE,
-                0,
-                bytes,
-=======
+
             device.cmd_dispatch(
                 cmd.handle(),
                 f32::ceil(extent.width as f32 / 16.0) as u32,
                 f32::ceil(extent.height as f32 / 16.0) as u32,
                 1,
->>>>>>> 34b4c75f
             );
-
-            let group_x = (extent.width as f32 / 16.0).ceil() as u32;
-            let group_y = (extent.height as f32 / 16.0).ceil() as u32;
-            let group_z = 1;
-            device.cmd_dispatch(cmd.inner, group_x, group_y, group_z);
-        }
-
-        // unsafe {
-        // device.cmd_bind_pipeline(
-        //     cmd.inner,
-        //     vk::PipelineBindPoint::COMPUTE,
-        //     self.gradient_pipeline,
-        // );
-
-        // let extent = self.draw_image.extent;
-        // let descriptors = &[self.draw_image_descriptors];
-        // device.cmd_bind_descriptor_sets(
-        //     cmd.inner,
-        //     vk::PipelineBindPoint::COMPUTE,
-        //     self.gradient_pipeline_layout,
-        //     0,
-        //     descriptors,
-        //     &[],
-        // );
-
-        // device.cmd_dispatch(
-        //     cmd.inner,
-        //     f32::ceil(extent.width as f32 / 16.0) as u32,
-        //     f32::ceil(extent.height as f32 / 16.0) as u32,
-        //     1,
-        // );
-        // };
+        };
     }
 }
 
@@ -575,7 +263,7 @@
     }
 
     pub fn handle_event(&mut self, event: &winit::event::Event<()>) {
-        // self.ui.handle_event(event.clone());
+        self.ui.handle_event(event.clone());
     }
 
     pub fn rebuild_swapchain(&mut self) -> Result<()> {
@@ -590,58 +278,36 @@
     }
 
     pub fn render(&mut self) -> Result<()> {
-<<<<<<< HEAD
-        let context = &mut self.context;
-        let Frame {
-            fence,
-            command_buffer,
-            render_semaphore,
-            swapchain_semaphore,
-            ..
-        } = &self.frames[self.current_frame % self.frames.len()];
-
-        if self.rebuild_swapchain {
-            context.rebuild_swapchain()?; // }  in.nself.rebuild_swapchain {
-            self.rebuild_swapchain = false;
-=======
         log::debug!("Render(high) swapchain extent: {:?}", self.context.swapchain().extent());
         log::debug!("Render (high) swapchain: {:?}", self.context.swapchain());
         
         if self.rebuild_swapchain {
             self.rebuild_swapchain()?;
->>>>>>> 34b4c75f
             return Ok(());
         }
         let context = &mut self.context;
         let frame = &self.frames[self.current_frame % self.frames.len()];
 
-        context.wait_for_fence(*fence)?;
+        let fence = frame.fence;
+        let command_buffer = &frame.command_buffer;
+        let render_semaphore = &frame.render_semaphore;
+        let swapchain_semaphore = &frame.swapchain_semaphore;
+
+        context.wait_for_fence(fence)?;
         let (image_index, rebuild) = context.swapchain_mut().next_image(*swapchain_semaphore)?;
-        let swapchain_image = context.swapchain.images()[image_index as usize]; //mut().current_image();
+        let swapchain_image = context.swapchain().images()[image_index as usize];
+        let swapchain_image_view = context.swapchain().image_views()[image_index as usize];
         self.rebuild_swapchain = rebuild;
 
-        context.reset_fence(*fence)?;
+        context.reset_fence(fence)?;
         command_buffer.reset()?;
         command_buffer.begin()?;
 
-<<<<<<< HEAD
-        self.graphics.render(command_buffer)?;
-        self.ui.render(command_buffer)?;
-        context.transition_image(
-            command_buffer,
-            swapchain_image,
-            vk::ImageLayout::UNDEFINED,
-            vk::ImageLayout::PRESENT_SRC_KHR,
-        );
-        command_buffer.end()?;
-        command_buffer.submit(swapchain_semaphore, render_semaphore, *fence)?;
-=======
         self.graphics.render(context, command_buffer, &swapchain_image)?;
         self.ui.render(context, command_buffer, &swapchain_image_view)?;
 
         command_buffer.end()?;
         command_buffer.submit(swapchain_semaphore, render_semaphore, fence)?;
->>>>>>> 34b4c75f
         let rebuild = self
             .context
             .swapchain_mut()
@@ -649,7 +315,6 @@
 
         self.rebuild_swapchain |= rebuild;
         self.current_frame = self.current_frame.wrapping_add(1);
-        self.rebuild_swapchain |= rebuild;
 
         Ok(())
     }
