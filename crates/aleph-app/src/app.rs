use {
    aleph_core::{
        constants::{DEFAULT_WINDOW_SIZE, STEP_TIME_US, UPDATE_TIME_US},
        logging,
    },
    aleph_gfx::renderer::Renderer,
    aleph_hal::vk::Context,
    anyhow::{anyhow, Result},
<<<<<<< HEAD
    core::panic,
=======
    derive_more::Debug,
    human_panic::setup_panic,
>>>>>>> 34b4c75f
    std::{
        cell::OnceCell,
        sync::Arc,
        time::{Duration, Instant},
    },
    winit::{
        application::ApplicationHandler,
        event::WindowEvent,
        event_loop::{ActiveEventLoop, ControlFlow, EventLoop},
        window::{Window, WindowId},
    },
};
#[derive(Debug, Default)]
pub struct App {}

impl App {
    pub fn run(&mut self) {
        println!("RUST_LOG: {:?}", std::env::var("RUST_LOG"));
        logging::setup_logger().expect("Failed to setup logger");

        let event_loop = EventLoop::new().expect("Failed to create event loop");
        let state = AppState::default();
        let mut handler = AppHandler { state };
        match event_loop.run_app(&mut handler).map_err(|err| anyhow!(err)) {
            Ok(_) => {}
            Err(err) => log::error!("Error: {err}"),
        }
    }
}

// #[allow(dead_code)]
#[derive(Debug)]
pub struct AppState {
    renderer: OnceCell<Renderer>,
    window: OnceCell<Arc<Window>>,
    last_update: Instant,
    total_steps: u64,
    step_accumulator: i64,
    exiting: bool,
    initialized: bool,
}

impl Default for AppState {
    fn default() -> Self {
        AppState {
            window: OnceCell::new(),
            renderer: OnceCell::new(),
            step_accumulator: 0,
            last_update: Instant::now(),
            total_steps: 0,
            exiting: false,
            initialized: false,
        }
    }
}

impl AppState {
    pub fn init(&mut self, event_loop: &ActiveEventLoop) -> Result<()> {
        // setup_panic!(Metadata::new("Aleph App", "0.1.0")
        //     .authors("Aleph Developers")
        //     .homepage("https://aleph.rs")
        //     .support("https://aleph.rs/support"));
        let attributes = Window::default_attributes().with_inner_size(DEFAULT_WINDOW_SIZE);
        let window = Arc::new(event_loop.create_window(attributes)?);
        log::info!("Created window: {window:?}");

        let backend = Context::new(window.clone())?;
        log::info!("Created render backend: {:?}", &backend);

        let renderer = Renderer::new(backend)?;
        log::info!("Created renderer: {:?}", &renderer);

        self.window
            .set(window)
            .map_err(|_| anyhow!("Window already initialized"))?;
        self.renderer
            .set(renderer)
            .map_err(|_| anyhow!("Renderer already initialized"))?;
        self.initialized = true;
        Ok(())
    }

    fn update(&mut self, now: Instant) -> Result<()> {
        if self.exiting || !self.initialized {
            return Ok(());
        }

        let elapsed = now.duration_since(self.last_update);
        self.step_elapsed(elapsed);
        self.last_update = now;

        Ok(())
    }

    fn render(&mut self) -> Result<()> {
        if self.exiting || !self.initialized {
            return Ok(());
        }
        let renderer = self
            .renderer
            .get_mut()
            .expect("Renderer dropped or not initialized");

        // renderer.render(j).expect("test");
        renderer.render()?;

        Ok(())
    }

    fn step_elapsed(&mut self, elapsed: Duration) {
        let elapsed_us = elapsed.as_micros().min(UPDATE_TIME_US);

        self.step_accumulator = match self.total_steps {
            0 => STEP_TIME_US as i64,
            _ => self.step_accumulator + elapsed_us as i64,
        };

        while self.step_accumulator >= STEP_TIME_US as i64 {
            self.step_accumulator -= STEP_TIME_US as i64;
            self.step();
            self.total_steps += 1;
        }
    }

    fn step(&mut self) {
        // ...
    }

    fn exit(&mut self) {
        if !self.exiting {
            self.exiting = true;
            log::info!("Exiting");

            // let _ = self.renderer.take();
            // let _ = self.window.take();
            std::process::exit(0)
        }
    }
}

// #[derive(Default)]
// struct AppHandler2 {
//     state: OnceCell<AppState2>,
// }

// #[derive(Debug)]
// struct AppState2 {
//     renderer: Renderer,
//     last_update: Instant,
//     total_steps: u64,
//     step_accumulator: i64,
//     exiting: bool,
//     initialized: bool,
// }

struct AppHandler {
    state: AppState,
}

// impl AppHandler {
//     fn init(&mut self, event_loop: &ActiveEventLoop) -> Result<()> {
//         Ok(())
//     }

//     fn update_ui_delta(&mut self) {
//         // let renderer = self.state.renderer.get_mut().unwrap();
//         // renderer.ui_mut().update_delta_time();
//     }
// }

impl ApplicationHandler for AppHandler {
    fn resumed(&mut self, event_loop: &ActiveEventLoop) {
        log::info!("Resumed");

        if let Err(err) = self.state.init(event_loop) {
            log::error!("Failed to initialize app state: {err}");
            event_loop.exit();
            panic!("Failed to initialize app state");
        }
    }

    fn new_events(&mut self, _event_loop: &ActiveEventLoop, _cause: winit::event::StartCause) {
        if self.state.exiting || !self.state.initialized {
            return;
        }

        let renderer = self
            .state
            .renderer
            .get_mut()
            .expect("Failed to acquire renderer");
        let ui = renderer.ui_mut();
        ui.update_delta_time();
    }

    fn about_to_wait(&mut self, event_loop: &ActiveEventLoop) {
        if self.state.exiting || !self.state.initialized {
            return;
        }

        self.state
            .update(Instant::now())
            .expect("Error updating app state");
        match self.state.render() {
            Ok(_) => {}
            Err(err) => {
                log::error!("Error rendering: {err}");
                panic!();
            }
        }

        event_loop.set_control_flow(ControlFlow::WaitUntil(
            Instant::now() + Duration::from_millis(1),
        ));
    }

    fn exiting(&mut self, _event_loop: &ActiveEventLoop) {
        self.state.exit();
    }

    fn window_event(
        &mut self,
        _event_loop: &ActiveEventLoop,
        window_id: WindowId,
        event: WindowEvent,
    ) {
        if self.state.exiting || !self.state.initialized {
            return;
        }

        match event {
            WindowEvent::ScaleFactorChanged { scale_factor, .. } => {
                log::info!("Window scale factor changed: {scale_factor}");
            }
            WindowEvent::RedrawRequested => {
                log::info!("Window redraw requested");
<<<<<<< HEAD
                match self.state.render() {
                    Ok(_) => {}
                    Err(err) => {
                        log::error!("Error rendering: {err}");
                    }
                };
=======
                //self.state.render().expect("Rendering error");
>>>>>>> 34b4c75f
            }
            WindowEvent::CloseRequested => {
                log::info!("Close requested");
                self.state.exit();
            }
            WindowEvent::KeyboardInput { ref event, .. } => {
                log::info!("Keyboard input: {event:?}");
            }
            WindowEvent::MouseInput { button, state, .. } => {
                log::info!("Mouse input: {button:?}, {state:?}");
            }
            WindowEvent::Resized(size) => {
                log::info!("Window resized: {size:?}");
            }
            _ => {}
        }

        let event2: winit::event::Event<()> = winit::event::Event::WindowEvent { window_id, event };
        self.state
            .renderer
            .get_mut()
            .unwrap()
            .ui_mut()
            .handle_event(event2);
    }
}<|MERGE_RESOLUTION|>--- conflicted
+++ resolved
@@ -6,12 +6,8 @@
     aleph_gfx::renderer::Renderer,
     aleph_hal::vk::Context,
     anyhow::{anyhow, Result},
-<<<<<<< HEAD
-    core::panic,
-=======
     derive_more::Debug,
     human_panic::setup_panic,
->>>>>>> 34b4c75f
     std::{
         cell::OnceCell,
         sync::Arc,
@@ -24,21 +20,21 @@
         window::{Window, WindowId},
     },
 };
+
 #[derive(Debug, Default)]
 pub struct App {}
 
 impl App {
-    pub fn run(&mut self) {
-        println!("RUST_LOG: {:?}", std::env::var("RUST_LOG"));
-        logging::setup_logger().expect("Failed to setup logger");
-
-        let event_loop = EventLoop::new().expect("Failed to create event loop");
+    pub fn run(&mut self) -> Result<()> {
+        logging::setup_logger()?;
+        setup_panic!();
+
         let state = AppState::default();
         let mut handler = AppHandler { state };
-        match event_loop.run_app(&mut handler).map_err(|err| anyhow!(err)) {
-            Ok(_) => {}
-            Err(err) => log::error!("Error: {err}"),
-        }
+
+        EventLoop::new()?
+            .run_app(&mut handler)
+            .map_err(|err| anyhow!(err))
     }
 }
 
@@ -70,10 +66,6 @@
 
 impl AppState {
     pub fn init(&mut self, event_loop: &ActiveEventLoop) -> Result<()> {
-        // setup_panic!(Metadata::new("Aleph App", "0.1.0")
-        //     .authors("Aleph Developers")
-        //     .homepage("https://aleph.rs")
-        //     .support("https://aleph.rs/support"));
         let attributes = Window::default_attributes().with_inner_size(DEFAULT_WINDOW_SIZE);
         let window = Arc::new(event_loop.create_window(attributes)?);
         log::info!("Created window: {window:?}");
@@ -115,7 +107,6 @@
             .get_mut()
             .expect("Renderer dropped or not initialized");
 
-        // renderer.render(j).expect("test");
         renderer.render()?;
 
         Ok(())
@@ -145,8 +136,8 @@
             self.exiting = true;
             log::info!("Exiting");
 
-            // let _ = self.renderer.take();
-            // let _ = self.window.take();
+            let _ = self.renderer.take();
+            let _ = self.window.take();
             std::process::exit(0)
         }
     }
@@ -185,11 +176,9 @@
 impl ApplicationHandler for AppHandler {
     fn resumed(&mut self, event_loop: &ActiveEventLoop) {
         log::info!("Resumed");
-
         if let Err(err) = self.state.init(event_loop) {
             log::error!("Failed to initialize app state: {err}");
             event_loop.exit();
-            panic!("Failed to initialize app state");
         }
     }
 
@@ -198,11 +187,7 @@
             return;
         }
 
-        let renderer = self
-            .state
-            .renderer
-            .get_mut()
-            .expect("Failed to acquire renderer");
+        let renderer = self.state.renderer.get_mut().unwrap();
         let ui = renderer.ui_mut();
         ui.update_delta_time();
     }
@@ -234,7 +219,7 @@
 
     fn window_event(
         &mut self,
-        _event_loop: &ActiveEventLoop,
+        event_loop: &ActiveEventLoop,
         window_id: WindowId,
         event: WindowEvent,
     ) {
@@ -248,20 +233,12 @@
             }
             WindowEvent::RedrawRequested => {
                 log::info!("Window redraw requested");
-<<<<<<< HEAD
-                match self.state.render() {
-                    Ok(_) => {}
-                    Err(err) => {
-                        log::error!("Error rendering: {err}");
-                    }
-                };
-=======
                 //self.state.render().expect("Rendering error");
->>>>>>> 34b4c75f
             }
             WindowEvent::CloseRequested => {
                 log::info!("Close requested");
-                self.state.exit();
+                event_loop.exit();
+                std::process::exit(0);
             }
             WindowEvent::KeyboardInput { ref event, .. } => {
                 log::info!("Keyboard input: {event:?}");
