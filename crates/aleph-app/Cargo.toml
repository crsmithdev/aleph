--- conflicted
+++ resolved
@@ -4,13 +4,8 @@
 edition = "2021"
 
 [dependencies]
-<<<<<<< HEAD
-anyhow = {version="1.0.86", features=["backtrace"]}
-signal-hook = {version="0.3.17", features=["iterator"]}
-=======
 anyhow = "1.0.86"
 derive_more = { version = "1.0", features = ["debug", "deref"] }
->>>>>>> 34b4c75f
 log = "0.4"
 raw-window-handle = "0.6.2"
 winit = "0.30.5"
